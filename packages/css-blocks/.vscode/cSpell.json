// cSpell Settings
{
    // Version of the setting file.  Always 0.1
    "version": "0.1",
    // language - current active spelling language
    "language": "en",
    // words - list of words to be always considered correct
    "words": [
        "asdf",
        "atrule",
        "combinator",
        "COMBINATORS",
        "deserialize",
        "fdsa",
        "klass",
<<<<<<< HEAD
        "opticss",
        "preprocessed",
        "stateful",
        "shorthands",
        "longhands",
        "truthy",
        "ruleset",
        "combinator",
        "regexpu"
=======
        "longhands",
        "opticss",
        "preprocessed",
        "pseudoclass",
        "pseudoclasses",
        "pseudoelement",
        "regexpu",
        "ruleset",
        "rulesets",
        "shorthands",
        "stateful",
        "truthy",
        "Validators"
>>>>>>> b56b9619
    ],
    // flagWords - list of words to be always considered incorrect
    // This is useful for offensive words and common spelling errors.
    // For example "hte" should be "the"
    "flagWords": [
        "hte"
    ]
}<|MERGE_RESOLUTION|>--- conflicted
+++ resolved
@@ -13,17 +13,6 @@
         "deserialize",
         "fdsa",
         "klass",
-<<<<<<< HEAD
-        "opticss",
-        "preprocessed",
-        "stateful",
-        "shorthands",
-        "longhands",
-        "truthy",
-        "ruleset",
-        "combinator",
-        "regexpu"
-=======
         "longhands",
         "opticss",
         "preprocessed",
@@ -37,7 +26,6 @@
         "stateful",
         "truthy",
         "Validators"
->>>>>>> b56b9619
     ],
     // flagWords - list of words to be always considered incorrect
     // This is useful for offensive words and common spelling errors.
