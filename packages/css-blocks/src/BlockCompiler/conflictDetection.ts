--- conflicted
+++ resolved
@@ -1,14 +1,8 @@
 import { MultiMap } from "@opticss/util";
 
 import { Style } from "../Block";
-<<<<<<< HEAD
-import { MultiMap } from "@opticss/util";
-import { SELF_SELECTOR } from "../BlockSyntax";
-import { shorthandsFor, longhandsFor } from "../shortHandProps";
-=======
 import { SELF_SELECTOR } from "../BlockSyntax";
 import { longhandsFor, shorthandsFor } from "../shortHandProps";
->>>>>>> b56b9619
 
 export type Conflict = [string, string];
 
@@ -62,20 +56,12 @@
   let otherPseudos = obj2.rulesets.getPseudos();
   for (let pseudo of obj1.rulesets.getPseudos()) {
     if (!otherPseudos.has(pseudo)) { continue; }
-<<<<<<< HEAD
-    conflicts.conflicts.set(pseudo,
-      ...detectPropertyConflicts(
-        obj1.rulesets.getProperties(pseudo),
-        obj2.rulesets.getProperties(pseudo)
-      )
-=======
     conflicts.conflicts.set(
       pseudo,
       ...detectPropertyConflicts(
         obj1.rulesets.getProperties(pseudo),
         obj2.rulesets.getProperties(pseudo),
       ),
->>>>>>> b56b9619
     );
   }
   return conflicts;
