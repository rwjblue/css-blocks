import * as errors from "../../errors";
import { ElementAnalysis } from "../ElementAnalysis";
import { StyleAnalysis } from "../StyleAnalysis";

import { Validator } from "./Validator";

<<<<<<< HEAD
import rootClassValidator from "./root-class-validator";
import classPairsValidator from "./class-pairs-validator";
import stateParentValidator from "./state-parent-validator";
import propertyConflictValidator from "./property-conflict-validator";
=======
import { classPairsValidator } from "./classPairsValidator";
import { rootClassValidator } from "./rootClassValidator";
import { stateParentValidator } from "./stateParentValidator";
>>>>>>> 4995b81b

export * from "./class-pairs-validator";
export * from "./root-class-validator";
export * from "./state-parent-validator";
export * from "./property-conflict-validator";

export interface TemplateValidators {
  "no-root-classes": Validator;
  "no-class-pairs": Validator;
  "no-state-orphans": Validator;
  "no-required-resolution": Validator;
  [name: string]: Validator;
}

export type TemplateValidatorOptions = {
  [K in keyof TemplateValidators]?: boolean | Validator;
};

const VALIDATORS: TemplateValidators = {
  "no-root-classes": rootClassValidator,
  "no-class-pairs": classPairsValidator,
  "no-state-orphans": stateParentValidator,
<<<<<<< HEAD
  "no-required-resolution": propertyConflictValidator
=======
>>>>>>> 4995b81b
};

const DEFAULT_VALIDATORS: TemplateValidatorOptions = {
  "no-root-classes": true,
  "no-class-pairs": true,
  "no-state-orphans": true,
<<<<<<< HEAD
  "no-required-resolution": true
=======
>>>>>>> 4995b81b
};

/**
 * Template validator with a single method `validate` that, given a set of
 * correlations for a given element, will throw errors for invalid Style
 * correlations. Validator is instantiated with tslint-style validations config.
 *
 * Validators take the form `(str: Set<Style>[], err: (str: string)) => any`.
 * The first argument is the list of possible style correlations for an element.
 * The second argument is an error callback function that will throw using the
 * provided error message and include well-formatted location data.
 *
 * Current built-in validators are:
 *
 * `no-root-classes`: Prevent BlockClasses from being applied to the same element is their Root. Enabled by default.
 * `no-class-pairs`: Prevent two BlockClasses from the same Block from being applied together. Enabled by default.
 * `no-state-orphans`: Prevent a State from being applied without its parent BlockClass or Block. Enabled by default.
 *
 * @param options A hash of tslint-style template validator options.
 */
export class TemplateValidator {

  private validators: Validator[] = [];
  private opts: TemplateValidatorOptions;

  constructor(options?: Partial<TemplateValidatorOptions>) {

    // Merge our default settings with user provided options.
    let opts = this.opts = Object.assign({}, DEFAULT_VALIDATORS, options || {});

    // For each item in options, push all built-in and user-provided validators
    // to our validators list to await template processing.
    for (let key in opts) {
      if (opts[key] instanceof Function) {
        this.validators.push(opts[key] as Validator);
      }
      else if (!VALIDATORS[key]) {
        throw new errors.CssBlockError(`Can not find template validator "${key}".`);
      }
      else if (opts[key] && VALIDATORS[key]) {
        this.validators.push(VALIDATORS[key]);
      }
    }
  }

  /**
   * Run validation on a given set of correlations. This is called by Analyzer on
   * `endElement`.
   * @param correlations The correlations object for a given element.
   * @param locInfo Location info for the elements being validated.
   */
  // tslint:disable-next-line:prefer-whatever-to-any
  validate(templateAnalysis: StyleAnalysis, element: ElementAnalysis<any, any, any>) {

<<<<<<< HEAD
    function err ( message: string, locInfo?: errors.ErrorLocation | undefined | null, details?: string ) {
=======
    function err (message: string, locInfo?: errors.ErrorLocation | undefined | null) {
>>>>>>> 4995b81b
      throw new errors.TemplateAnalysisError(
        message, locInfo || element.sourceLocation.start, details);
    }

    this.validators.forEach((func) => {
      func(element, templateAnalysis, err);
    });

  }
}<|MERGE_RESOLUTION|>--- conflicted
+++ resolved
@@ -4,16 +4,10 @@
 
 import { Validator } from "./Validator";
 
-<<<<<<< HEAD
 import rootClassValidator from "./root-class-validator";
 import classPairsValidator from "./class-pairs-validator";
 import stateParentValidator from "./state-parent-validator";
 import propertyConflictValidator from "./property-conflict-validator";
-=======
-import { classPairsValidator } from "./classPairsValidator";
-import { rootClassValidator } from "./rootClassValidator";
-import { stateParentValidator } from "./stateParentValidator";
->>>>>>> 4995b81b
 
 export * from "./class-pairs-validator";
 export * from "./root-class-validator";
@@ -36,20 +30,14 @@
   "no-root-classes": rootClassValidator,
   "no-class-pairs": classPairsValidator,
   "no-state-orphans": stateParentValidator,
-<<<<<<< HEAD
   "no-required-resolution": propertyConflictValidator
-=======
->>>>>>> 4995b81b
 };
 
 const DEFAULT_VALIDATORS: TemplateValidatorOptions = {
   "no-root-classes": true,
   "no-class-pairs": true,
   "no-state-orphans": true,
-<<<<<<< HEAD
   "no-required-resolution": true
-=======
->>>>>>> 4995b81b
 };
 
 /**
@@ -104,11 +92,7 @@
   // tslint:disable-next-line:prefer-whatever-to-any
   validate(templateAnalysis: StyleAnalysis, element: ElementAnalysis<any, any, any>) {
 
-<<<<<<< HEAD
     function err ( message: string, locInfo?: errors.ErrorLocation | undefined | null, details?: string ) {
-=======
-    function err (message: string, locInfo?: errors.ErrorLocation | undefined | null) {
->>>>>>> 4995b81b
       throw new errors.TemplateAnalysisError(
         message, locInfo || element.sourceLocation.start, details);
     }
