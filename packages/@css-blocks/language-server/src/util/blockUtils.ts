<<<<<<< HEAD
import { CssBlockError, Syntax } from "@css-blocks/core/dist/src";
import { BlockParser } from "@css-blocks/core/dist/src/BlockParser/BlockParser";
import * as fs from "fs";
import { postcss } from "opticss";
import * as path from "path";
import { CompletionItem, CompletionItemKind, Position, TextDocument } from "vscode-languageserver";
import { URI } from "vscode-uri";

const IMPORT_PATH_REGEX = /from\s+(['"])([^'"]+)/;

=======
>>>>>>> 19a25431
// TODO: Currently we are only supporting css. This should eventually support all
// of the file types supported by css blocks
export function isBlockFile(uriOrFsPath: string) {
  return uriOrFsPath.endsWith(".block.css");
<<<<<<< HEAD
}

export async function parseBlockErrors(parser: BlockParser, blockFsPath: string, sourceText: string): Promise<CssBlockError[]> {
  let errors: CssBlockError[] = [];

  try {
    await parser.parseSource({
      identifier: blockFsPath,
      defaultName: path.parse(blockFsPath).name.replace(/\.block/, ""),
      originalSource: sourceText,
      originalSyntax: Syntax.css,
      parseResult: postcss.parse(sourceText, { from: blockFsPath }),
      dependencies: [],
    });
  } catch (error) {
    if (error instanceof CssBlockError) {
      errors = errors.concat(error);
    }
  }

  return errors;
}

/**
 * If the cursor line has an import path, we check to see if the current position
 * of the cursor in the line is within the bounds of the import path to decide
 * whether to provide import path completions.
 */
function shouldCompleteImportPath(importPathMatches: RegExpMatchArray, position: Position, lineText: string): boolean {
  let relativeImportPath = importPathMatches[2];
  let relativeImportPathStartLinePosition = lineText.indexOf(relativeImportPath);
  let relativeImportPathEndLinePosition = relativeImportPathStartLinePosition + relativeImportPath.length;
  return relativeImportPathStartLinePosition <= position.character && relativeImportPathEndLinePosition >= position.character;
}

interface PathCompletionCandidateInfo {
  pathName: string;
  stats: fs.Stats;
}

/**
 * We only return folders/directories or block files as completion items.
 */
function maybeCompletionItem(completionCandidateInfo: PathCompletionCandidateInfo): CompletionItem | null {
  let completionKind: CompletionItemKind | undefined;
  let isBlockFile = (candidate: PathCompletionCandidateInfo) => candidate.pathName.indexOf(".block.") >= 0;

  if (completionCandidateInfo.stats.isDirectory()) {
    completionKind = CompletionItemKind.Folder;
  } else if (completionCandidateInfo.stats.isFile() && isBlockFile(completionCandidateInfo)) {
    completionKind = CompletionItemKind.File;
  }

  if (completionKind) {
    return {
      label: path.basename(completionCandidateInfo.pathName),
      kind: completionKind,
    };
  }

  return null;
}

function getFilesInDirectory(directoryPath: string): Promise<string[]> {
  return new Promise((resolve) => {
    fs.readdir(directoryPath, (error, fileNames) => {
      error ? resolve([]) : resolve(fileNames);
    });
  });
}

function getStatsForFile(filePath: string): Promise<fs.Stats | null> {
  return new Promise((resolve) => {
    fs.stat(filePath, (error, stats) => {
      error ? resolve(null) : resolve(stats);
    });
  });
}

async function getImportPathCompletions(documentUri: string, relativeImportPath: string): Promise<CompletionItem[]> {
  let completionItems: CompletionItem[] = [];

  // if the user has only typed leading dots, don't complete anything.
  if (/^\.+$/.test(relativeImportPath)) {
    return completionItems;
  }

  let blockDirPath = path.dirname(URI.parse(documentUri).fsPath);
  let relativeScanDir = relativeImportPath.endsWith(path.sep) ? relativeImportPath : relativeImportPath.substring(0, relativeImportPath.lastIndexOf(path.sep) + 1);
  let absoluteScanDir = path.resolve(blockDirPath, relativeScanDir);
  let blockFsPath = URI.parse(documentUri).fsPath;
  let fileNames: string[] = await getFilesInDirectory(absoluteScanDir);

  let completionCandidates: (PathCompletionCandidateInfo | null)[] = await Promise.all(
    fileNames.map(async (fileName): Promise<PathCompletionCandidateInfo | null> => {
      let absolutePath = `${absoluteScanDir}/${fileName}`;
      let stats: fs.Stats | null = await getStatsForFile(absolutePath);

      return stats ? {
        pathName: absolutePath,
        stats,
      } : null;
    }));

  return completionCandidates.reduce(
    (completionItems: CompletionItem[], candidate) => {
      if (!candidate || candidate.pathName === blockFsPath) {
        return completionItems;
      }

      let completionItem = maybeCompletionItem(candidate);

      if (completionItem) {
        completionItems.push(completionItem);
      }

      return completionItems;
    },
    []);
}

// TODO: handle other completion cases (extending imported block, etc). Right
// this is only providing completions for import path;
export async function getBlockCompletions(document: TextDocument, position: Position): Promise<CompletionItem[]> {
  let text = document.getText();
  let lineAtCursor = text.split(/\r?\n/)[position.line];
  let importPathMatches = lineAtCursor.match(IMPORT_PATH_REGEX);

  if (importPathMatches && shouldCompleteImportPath(importPathMatches, position, lineAtCursor)) {
    let relativeImportPath = importPathMatches[2];
    return await getImportPathCompletions(document.uri, relativeImportPath);
  }

  return [];
=======
>>>>>>> 19a25431
}<|MERGE_RESOLUTION|>--- conflicted
+++ resolved
@@ -1,42 +1,14 @@
-<<<<<<< HEAD
-import { CssBlockError, Syntax } from "@css-blocks/core/dist/src";
-import { BlockParser } from "@css-blocks/core/dist/src/BlockParser/BlockParser";
 import * as fs from "fs";
-import { postcss } from "opticss";
 import * as path from "path";
 import { CompletionItem, CompletionItemKind, Position, TextDocument } from "vscode-languageserver";
 import { URI } from "vscode-uri";
 
 const IMPORT_PATH_REGEX = /from\s+(['"])([^'"]+)/;
 
-=======
->>>>>>> 19a25431
 // TODO: Currently we are only supporting css. This should eventually support all
 // of the file types supported by css blocks
 export function isBlockFile(uriOrFsPath: string) {
   return uriOrFsPath.endsWith(".block.css");
-<<<<<<< HEAD
-}
-
-export async function parseBlockErrors(parser: BlockParser, blockFsPath: string, sourceText: string): Promise<CssBlockError[]> {
-  let errors: CssBlockError[] = [];
-
-  try {
-    await parser.parseSource({
-      identifier: blockFsPath,
-      defaultName: path.parse(blockFsPath).name.replace(/\.block/, ""),
-      originalSource: sourceText,
-      originalSyntax: Syntax.css,
-      parseResult: postcss.parse(sourceText, { from: blockFsPath }),
-      dependencies: [],
-    });
-  } catch (error) {
-    if (error instanceof CssBlockError) {
-      errors = errors.concat(error);
-    }
-  }
-
-  return errors;
 }
 
 /**
@@ -150,6 +122,4 @@
   }
 
   return [];
-=======
->>>>>>> 19a25431
 }