--- conflicted
+++ resolved
@@ -75,12 +75,9 @@
     let newFsTree = FSTree.fromEntries(walkSync.entries(input));
     let diff = this.previousInput.calculatePatch(newFsTree);
     if (!diff.length) { return; }
-<<<<<<< HEAD
-=======
 
     // Save the current state of our output dir for future diffs.
     this.previousOutput = FSTree.fromEntries(walkSync.entries(output));
->>>>>>> 5a9068e6
     FSTree.applyPatch(input, output, this.previousOutput.calculatePatch(newFsTree));
     this.previousInput = newFsTree;
 
