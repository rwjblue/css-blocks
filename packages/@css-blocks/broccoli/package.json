{
  "name": "@css-blocks/broccoli",
  "version": "0.23.0",
  "description": "CSS Blocks Broccoli Addon",
  "main": "dist/src/index.js",
  "author": "Adam Miller <ammiller@linkedin.com>",
  "license": "MIT",
  "repository": "https://github.com/linkedin/css-blocks/tree/master/packages/%40css-blocks/broccoli",
  "homepage": "https://github.com/linkedin/css-blocks/tree/master/packages/%40css-blocks/broccoli#readme",
  "keywords": [
    "@css-blocks/core",
    "css blocks",
    "broccoli-plugin"
  ],
  "scripts": {
    "test": "yarn run test:runner",
    "test:runner": "mocha --opts test/mocha.opts dist/test",
    "compile": "tsc --build",
    "pretest": "yarn run compile",
    "posttest": "yarn run lint",
    "prepublish": "rm -rf dist && yarn run compile && yarn run lintall",
    "lint": "tslint -t msbuild --project . -c tslint.cli.json",
    "lintall": "tslint -t msbuild --project . -c tslint.release.json",
    "lintfix": "tslint -t msbuild --project . -c tslint.cli.json --fix",
    "coverage": "istanbul cover -i dist/src/**/*.js --dir ./build/coverage node_modules/mocha/bin/_mocha -- dist/test --opts test/mocha.opts",
    "remap": "remap-istanbul -i build/coverage/coverage.json -o coverage -t html",
    "watch": "watch 'yarn run test' src test --wait=1"
  },
  "publishConfig": {
    "access": "public"
  },
  "devDependencies": {
    "@css-blocks/code-style": "^0.23.0",
    "@css-blocks/glimmer": "^0.23.0",
    "@types/glob": "^7.1.1",
    "broccoli-test-helper": "^2.0.0",
    "watch": "^1.0.2"
  },
  "dependencies": {
    "@css-blocks/core": "^0.23.0",
<<<<<<< HEAD
    "@glimmer/compiler": "^0.41.0",
    "@glimmer/syntax": "^0.40.1",
=======
    "@glimmer/compiler": "^0.40.1",
    "@glimmer/syntax": "^0.41.0",
>>>>>>> b99ef4d7
    "@opticss/template-api": "^0.6.2",
    "broccoli-funnel": "^2.0.1",
    "broccoli-merge-trees": "^3.0.0",
    "broccoli-plugin": "^2.0.0",
    "colors": "^1.2.1",
    "debug": "^4.1.1",
    "fs-extra": "^8.0.0",
    "fs-tree-diff": "^2.0.0",
    "glob": "^7.1.2",
    "opticss": "^0.6.2",
    "symlink-or-copy": "^1.2.0",
    "walk-sync": "^1.1.3"
  }
}<|MERGE_RESOLUTION|>--- conflicted
+++ resolved
@@ -38,13 +38,8 @@
   },
   "dependencies": {
     "@css-blocks/core": "^0.23.0",
-<<<<<<< HEAD
     "@glimmer/compiler": "^0.41.0",
-    "@glimmer/syntax": "^0.40.1",
-=======
-    "@glimmer/compiler": "^0.40.1",
     "@glimmer/syntax": "^0.41.0",
->>>>>>> b99ef4d7
     "@opticss/template-api": "^0.6.2",
     "broccoli-funnel": "^2.0.1",
     "broccoli-merge-trees": "^3.0.0",
