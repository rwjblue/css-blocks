--- conflicted
+++ resolved
@@ -85,15 +85,9 @@
 };
 
 const SEARCH_PLACES = [
-<<<<<<< HEAD
-  "package.json",
-  "css-blocks.config.json",
-  "css-blocks.config.js",
-=======
   "css-blocks.config.json",
   "css-blocks.config.js",
   "package.json",
->>>>>>> d4e1152c
 ];
 
 /**
