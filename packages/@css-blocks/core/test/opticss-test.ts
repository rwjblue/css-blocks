import {
  POSITION_UNKNOWN,
} from "@opticss/element-analysis";
import {
  Template,
  isAndExpression,
} from "@opticss/template-api";
import {
  clean,
} from "@opticss/util";
import { assert } from "chai";
import { suite, test } from "mocha-typescript";
import { Optimizer } from "opticss";
import { postcss } from "opticss";

import { Analysis, Analyzer } from "../src/Analyzer";
import { ElementAnalysis } from "../src/Analyzer";
import { BlockCompiler } from "../src/BlockCompiler";
import { AttrValue, Block, BlockClass } from "../src/BlockTree";
import { resolveConfiguration } from "../src/configuration";
import { StyleMapping } from "../src/TemplateRewriter/StyleMapping";

@suite("Optimization")
export class TemplateAnalysisTests {

  private useAttrs(element: ElementAnalysis<unknown, unknown, unknown>, klass: BlockClass) {
    for (let attribute of klass.getAttributes()) {
      if (attribute.hasResolvedValues()) {
        element.addDynamicGroup(klass, attribute, null);
      }
    }
    for (let attrs of klass.booleanAttributeValues()) {
      element.addStaticAttr(klass, attrs);
    }
  }
  private useBlockStyles(
    analysis: Analysis<"Opticss.Template">, block: Block, blockName: string,
    useAttrsCallback?: (container: BlockClass, element: ElementAnalysis<unknown, unknown, unknown>) => void,
  ) {
    analysis.addBlock(blockName, block);

    for (let c of block.classes) {
      let element = analysis.startElement(POSITION_UNKNOWN);
      element.addStaticClass(c);
      if (useAttrsCallback) {
        useAttrsCallback(c, element);
      } else {
        this.useAttrs(element, c);
      }
      analysis.endElement(element);
    }
  }
  @test "optimizes css"() {
    let config = resolveConfiguration({});
    let info = new Template("templates/my-template.hbs");
    let self = this;
    let filename = "blocks/foo.block.css";
    let css = clean`
<<<<<<< HEAD
      :scope { color: blue; font-size: 20px; }
      :scope[foo] { color: red; }
=======
      :scope { block-alias: my-foo-alias "namewith-quotes"; color: blue; font-size: 20px; }
      :scope[state|foo] { block-alias: my-foo-alias-red; color: red; }
>>>>>>> ce118800
      .asdf { font-size: 20px; }
      .asdf[larger] { font-size: 26px; color: red; }
    `;
    class TestAnalyzer extends Analyzer<"Opticss.Template"> {
      analyze(): Promise<TestAnalyzer> {
        let analysis = this.newAnalysis(info);
        let root = postcss.parse(css, { from: filename });

        return this.blockFactory.parse(root, filename, "optimized").then((block: Block) => {
          self.useBlockStyles(analysis, block, "", (container, el) => {
            if (container.asSource() === ".asdf") {
              el.addDynamicAttr(container, block.find(".asdf[larger]") as AttrValue, true);
            } else {
              self.useAttrs(el, container);
            }
          });
        }).then(() => {
          return this;
        });
      }
      get optimizationOptions() {
        return {
          rewriteIdents: {
            id: false,
            class: true,
            omitIdents: {
              id: [],
              class: [],
            },
          },
          analyzedAttributes: [],
          analyzedTagnames: false,
        };
      }
    }
    let analyzer = new TestAnalyzer();
    return analyzer.analyze().then(async (analyzer: TestAnalyzer) => {
      let compiler = new BlockCompiler(postcss, config);
      let optimizer = new Optimizer({}, { rewriteIdents: { id: false, class: true} });
      let block = await analyzer.blockFactory.getBlock(filename);
      let compiled = compiler.compile(block, block.stylesheet!, analyzer);
      for (let analysis of analyzer.analyses()) {
        let optimizerAnalysis = analysis.forOptimizer(config);
        optimizer.addSource({
          content: compiled.toResult({to: "blocks/foo.block.css"}),
        });
        optimizer.addAnalysis(optimizerAnalysis);
      }
      return optimizer.optimize("result.css").then(async (optimized) => {
        assert.deepEqual(optimized.output.content.toString().trim(), clean`
          .c { font-size: 20px; }
          .d { color: blue; }
          .e { color: red; }
          .f { font-size: 26px; }
        `);
        let analyses = analyzer.analyses();
        let blockMapping = new StyleMapping<"Opticss.Template">(optimized.styleMapping, [block], config, analyses);
        let it = analyses[0].elements.values();
        let element1 = it.next().value;
        let rewrite1 = blockMapping.rewriteMapping(element1);
        assert.deepEqual([...rewrite1.staticClasses].sort(), ["c", "d", "e", "my-foo-alias", "my-foo-alias-red", "namewith-quotes"]);
        assert.deepEqual(rewrite1.dynamicClasses, []);
        let element2 = it.next().value;
        let rewrite2 = blockMapping.rewriteMapping(element2);
        assert.deepEqual([...rewrite2.staticClasses].sort(), ["c"]);
        assert.deepEqual([...rewrite2.dynamicClasses].sort(), ["e", "f"]);
        let expr = rewrite2.dynamicClass("e");
        if (isAndExpression(expr)) {
          assert.deepEqual(expr.and.length, 1);
          assert.deepEqual(expr.and[0], block.find(".asdf[larger]")!);
        } else {
          assert.isTrue(false, "Expected and expression");
        }
        // This isn't compiling right now :(
        // typedAssert.isType<Partial<BooleanExpression<Style>>, BooleanExpression<Style>, AndExpression<Style>>(isAndExpression, expr).and(expr => {
        //   assert.deepEqual(expr.and.length, 1);
        //   assert.deepEqual(expr.and[0], block.find(".asdf[larger]")!);
        // });
      });
    });
  }
}<|MERGE_RESOLUTION|>--- conflicted
+++ resolved
@@ -56,13 +56,8 @@
     let self = this;
     let filename = "blocks/foo.block.css";
     let css = clean`
-<<<<<<< HEAD
-      :scope { color: blue; font-size: 20px; }
-      :scope[foo] { color: red; }
-=======
       :scope { block-alias: my-foo-alias "namewith-quotes"; color: blue; font-size: 20px; }
-      :scope[state|foo] { block-alias: my-foo-alias-red; color: red; }
->>>>>>> ce118800
+      :scope[foo] { block-alias: my-foo-alias-red; color: red; }
       .asdf { font-size: 20px; }
       .asdf[larger] { font-size: 26px; color: red; }
     `;
