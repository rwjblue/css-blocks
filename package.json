{
  "name": "css-blocks",
  "version": "0.9.0",
  "description": "Fast, maintainable, optimal, component-oriented CSS.",
  "main": "dist/src/index.js",
  "scripts": {
<<<<<<< HEAD
    "compile": "rm -rf dist && tsc -p test/tsconfig.json",
    "postinstall": "npm run compile",
    "pretest": "npm run compile && tslint --project tsconfig.json",
    "prepublishOnly": "npm run compile",
=======
    "prepublish": "tsc -p test/tsconfig.json",
    "pretest": "tsc -p test/tsconfig.json && tslint --project tsconfig.json",
>>>>>>> 9333ff97
    "tslint": "tslint --project tsconfig.json",
    "test": "mocha dist/test --opts test/mocha.opts",
    "coverage": "istanbul cover -i dist/src/**/*.js --dir ./build/coverage node_modules/mocha/bin/_mocha -- dist/test --opts test/mocha.opts",
    "remap": "remap-istanbul -i build/coverage/coverage.json -o coverage -t html",
    "docs": "typedoc --out ./docs ."
  },
  "repository": {
    "type": "git",
    "url": "git+https://github.com/sailfishers/css-blocks.git"
  },
  "keywords": [
    "css"
  ],
  "author": "Chris Eppstein",
  "license": "BSD-2-Clause",
  "bugs": {
    "url": "https://github.com/sailfishers/css-blocks/issues"
  },
  "types": "dist/src",
  "files": [
    "dist",
    "*.md",
    "test/mocha.opts"
  ],
  "homepage": "https://github.com/sailfishers/css-blocks#readme",
  "devDependencies": {
    "@types/chai": "^3.5.2",
    "@types/node": "^7.0.13",
    "chai": "^3.5.0",
    "istanbul": "^0.4.5",
    "mocha": "^3.3.0",
    "mocha-typescript": "^1.0.23",
    "perfectionist": "^2.4.0",
    "postcss": "^5.2.17",
    "remap-istanbul": "^0.9.5",
    "source-map-support": "^0.4.15",
    "tslint": "^5.1.0",
    "typedoc": "^0.7.1",
    "typescript": "^2.2.2"
  },
  "dependencies": {
    "object.values": "^1.0.4",
    "postcss-selector-parser": "^2.2.3",
    "regexpu-core": "^4.0.11"
  }
}<|MERGE_RESOLUTION|>--- conflicted
+++ resolved
@@ -4,15 +4,10 @@
   "description": "Fast, maintainable, optimal, component-oriented CSS.",
   "main": "dist/src/index.js",
   "scripts": {
-<<<<<<< HEAD
     "compile": "rm -rf dist && tsc -p test/tsconfig.json",
     "postinstall": "npm run compile",
     "pretest": "npm run compile && tslint --project tsconfig.json",
-    "prepublishOnly": "npm run compile",
-=======
-    "prepublish": "tsc -p test/tsconfig.json",
-    "pretest": "tsc -p test/tsconfig.json && tslint --project tsconfig.json",
->>>>>>> 9333ff97
+    "prepublish": "npm run compile",
     "tslint": "tslint --project tsconfig.json",
     "test": "mocha dist/test --opts test/mocha.opts",
     "coverage": "istanbul cover -i dist/src/**/*.js --dir ./build/coverage node_modules/mocha/bin/_mocha -- dist/test --opts test/mocha.opts",
