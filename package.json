--- conflicted
+++ resolved
@@ -16,15 +16,9 @@
     "install:clean": "rm -rf node_modules packages/@css-blocks/*/node_modules && yarn"
   },
   "devDependencies": {
-<<<<<<< HEAD
     "@commitlint/cli": "^8.0.0",
-    "@commitlint/config-conventional": "^7.5.0",
+    "@commitlint/config-conventional": "^8.0.0",
     "@types/async": "^3.0.1",
-=======
-    "@commitlint/cli": "^7.5.2",
-    "@commitlint/config-conventional": "^8.0.0",
-    "@types/async": "^2.0.40",
->>>>>>> 3d4145ce
     "@types/babel-core": "^6.25.2",
     "@types/babel-generator": "^6.25.0",
     "@types/babel-template": "^6.25.0",
